--- conflicted
+++ resolved
@@ -26,10 +26,7 @@
 # LIABILITY, WHETHER IN AN ACTION OF CONTRACT, TORT OR OTHERWISE, ARISING FROM,
 # OUT OF OR IN CONNECTION WITH THE SOFTWARE OR THE USE OR OTHER DEALINGS IN THE
 # SOFTWARE.
-import numpy as np
 import pytest
-<<<<<<< HEAD
-=======
 
 try:
     import cqasm
@@ -38,19 +35,11 @@
     pytest.skip("need `cqasm` module", allow_module_level=True)
 
 import numpy as np
->>>>>>> 2c9fd408
 from pathlib import Path
 
-from perceval import StateVector
+from perceval.components import BS
 from perceval.converters import CQASMConverter, ConversionSyntaxError, ConversionUnsupportedFeatureError, ConversionBadVersionError
-import perceval.components.unitary_components as components
-<<<<<<< HEAD
-from perceval.utils import BasicState
-=======
-from perceval.components import catalog
-from perceval.utils import BasicState
-
->>>>>>> 2c9fd408
+from perceval.utils import BasicState, StateVector
 
 
 def test_converter_version_check():
@@ -171,7 +160,7 @@
 H q[0]
 """
     pc = CQASMConverter().convert(cqasm_program, use_postselection=True)
-    assert isinstance(pc._components[-1][1]._components[0][1], components.BS)
+    assert isinstance(pc._components[-1][1]._components[0][1], BS)
 
 
 def test_converter_qubit_names():
